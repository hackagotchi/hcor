use actix_web::{error::ResponseError, HttpResponse};
use derive_more::Display;
use std::convert::From;

#[derive(Debug, Display)]
pub enum ServiceError {
    #[display(fmt = "Internal Server Error")]
    InternalServerError,

    #[display(fmt = "Bad Request: {}", _0)]
    BadRequest(String),

    #[display(fmt = "Unauthorized")]
    Unauthorized,

    #[display(fmt = "No data found")]
    NoData,
}

#[cfg(feature = "actix")]
impl ResponseError for ServiceError {
    fn error_response(&self) -> HttpResponse {
        match self {
            ServiceError::InternalServerError => {
                HttpResponse::InternalServerError().body("Internal Server Error. Try again later.")
            }
            ServiceError::BadRequest(s) => HttpResponse::BadRequest().body(s),
            ServiceError::Unauthorized => HttpResponse::Unauthorized().body("Unauthorized"),
<<<<<<< HEAD
            ServiceError::NoData => HttpReponse::NotFound().body("Data not found"),
=======
            ServiceError::NoData => HttpResponse::NotFound().body("Data not found"),
>>>>>>> ca3c3a1f
        }
    }
}

#[cfg(feature = "actix")]
impl From<Box<dyn std::error::Error>> for ServiceError {
    fn from(_: Box<dyn std::error::Error>) -> ServiceError {
        ServiceError::InternalServerError
    }
}<|MERGE_RESOLUTION|>--- conflicted
+++ resolved
@@ -26,11 +26,7 @@
             }
             ServiceError::BadRequest(s) => HttpResponse::BadRequest().body(s),
             ServiceError::Unauthorized => HttpResponse::Unauthorized().body("Unauthorized"),
-<<<<<<< HEAD
-            ServiceError::NoData => HttpReponse::NotFound().body("Data not found"),
-=======
             ServiceError::NoData => HttpResponse::NotFound().body("Data not found"),
->>>>>>> ca3c3a1f
         }
     }
 }
