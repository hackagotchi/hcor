--- conflicted
+++ resolved
@@ -1,10 +1,7 @@
 [package]
 name = "hcor"
-<<<<<<< HEAD
 version = "1.0.0"
-=======
 version = "1.0.3"
->>>>>>> 23371289
 authors = ["Cedric Hutchings <cedhut02@gmail.com>"]
 edition = "2018"
 
