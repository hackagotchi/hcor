[package]
name = "hcor"
<<<<<<< HEAD
version = "1.0.0"
=======
version = "1.0.3"
>>>>>>> 740576fc
authors = ["Cedric Hutchings <cedhut02@gmail.com>"]
edition = "2018"

# See more keys and their definitions at https://doc.rust-lang.org/cargo/reference/manifest.html

[dependencies]
serde = { version = "1.0.105", features = ["derive"] }
serde_json = "1.0.49"
rand = "0.7.3"
rusoto_core = "0.43.0"
rusoto_dynamodb = "0.43.0"
uuid = { version = "0.8.1", features = ["v4", "serde"] }
futures = { version = "0.3.4", features = ["compat"] }
regex = "1.3.6"
lazy_static = "1.4.0"
humantime = "2.0.0"
log = "0.4.8"
actix-web = { version = "2.0", optional = true }
derive_more = "0.99"
dotenv = "0.15"

mongodb = {version = "1.0", optional = true}


[lib]
name = "hcor"

[features]
actix = ["actix-web"]
mongo = ["mongodb"]<|MERGE_RESOLUTION|>--- conflicted
+++ resolved
@@ -1,10 +1,6 @@
 [package]
 name = "hcor"
-<<<<<<< HEAD
-version = "1.0.0"
-=======
 version = "1.0.3"
->>>>>>> 740576fc
 authors = ["Cedric Hutchings <cedhut02@gmail.com>"]
 edition = "2018"
 
