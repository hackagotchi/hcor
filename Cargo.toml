--- conflicted
+++ resolved
@@ -10,11 +10,6 @@
 serde = { version = "1.0.105", features = ["derive"] }
 serde_json = "1.0.49"
 rand = "0.7.3"
-<<<<<<< HEAD
-=======
-rusoto_core = "0.46.0"
-rusoto_dynamodb = "0.46.0"
->>>>>>> 5ed64181
 uuid = { version = "0.8.1", features = ["v4", "serde"] }
 futures = { version = "0.3.4", features = ["compat"] }
 regex = "1.3.6"
